--- conflicted
+++ resolved
@@ -1,10 +1,6 @@
 {
     "name": "jsonld-graph",
-<<<<<<< HEAD
-    "version": "3.1.0",
-=======
     "version": "4.0.1",
->>>>>>> 1b36c717
     "description": "Library to parse, inspect and mutate JSON-LD documents as an in-memory graph.",
     "keywords": [
         "jsonld",
@@ -32,37 +28,6 @@
     },
     "homepage": "https://github.com/riteshrao/jsonld-graph#readme",
     "devDependencies": {
-<<<<<<< HEAD
-        "@types/chai": "^4.2.9",
-        "@types/debug": "^4.1.5",
-        "@types/lodash.clonedeep": "^4.5.6",
-        "@types/mocha": "^7.0.1",
-        "@types/node": "^11.15.6",
-        "@types/shortid": "0.0.29",
-        "chai": "^4.2.0",
-        "mocha": "^8.1.1",
-        "nyc": "^15.0.0",
-        "opener": "^1.5.1",
-        "prettier": "^1.19.1",
-        "rimraf": "^3.0.2",
-        "source-map-support": "^0.5.16",
-        "ts-node": "^8.6.2",
-        "tslint": "^6.1.3",
-        "tslint-config-airbnb": "^5.11.2",
-        "tslint-config-prettier": "^1.18.0",
-        "tslint-no-unused-expression-chai": "^0.1.4",
-        "typescript": "^3.7.5"
-    },
-    "dependencies": {
-        "@types/jsonld": "^1.5.1",
-        "ajv": "^6.12.3",
-        "events": "^3.1.0",
-        "jsiterable": "^3.0.3",
-        "jsonld": "^2.0.2",
-        "lodash.clonedeep": "^4.5.0",
-        "shortid": "^2.2.15",
-        "uri-js": "^4.2.2"
-=======
         "@types/debug": "^4.1.5",
         "@types/jest": "^26.0.15",
         "@types/jsonld": "^1.5.1",
@@ -84,7 +49,6 @@
         "jsiterable": "^3.0.4",
         "jsonld": "^3.2.0",
         "shortid": "^2.2.16"
->>>>>>> 1b36c717
     },
     "jest": {
         "testEnvironment": "node",
